-----------------------------------------------------------------------------
-- |
-- Module      :  Distribution.Simple.Program
-- Copyright   :  Isaac Jones 2006, Duncan Coutts 2007-2009
--
-- Maintainer  :  cabal-devel@haskell.org
-- Portability :  portable
--
-- This provides an abstraction which deals with configuring and running
-- programs. A 'Program' is a static notion of a known program. A
-- 'ConfiguredProgram' is a 'Program' that has been found on the current
-- machine and is ready to be run (possibly with some user-supplied default
-- args). Configuring a program involves finding its location and if necessary
-- finding its version. There is also a 'ProgramConfiguration' type which holds
-- configured and not-yet configured programs. It is the parameter to lots of
-- actions elsewhere in Cabal that need to look up and run programs. If we had
-- a Cabal monad, the 'ProgramConfiguration' would probably be a reader or
-- state component of it. 
--
-- The module also defines all the known built-in 'Program's and the
-- 'defaultProgramConfiguration' which contains them all.
--
-- One nice thing about using it is that any program that is
-- registered with Cabal will get some \"configure\" and \".cabal\"
-- helpers like --with-foo-args --foo-path= and extra-foo-args.
--
-- There's also good default behavior for trying to find \"foo\" in
-- PATH, being able to override its location, etc.
--
-- There's also a hook for adding programs in a Setup.lhs script.  See
-- hookedPrograms in 'Distribution.Simple.UserHooks'.  This gives a
-- hook user the ability to get the above flags and such so that they
-- don't have to write all the PATH logic inside Setup.lhs.

module Distribution.Simple.Program (
    -- * Program and functions for constructing them
      Program(..)
    , ProgramSearchPath
    , ProgramSearchPathEntry(..)
    , simpleProgram
    , findProgramOnSearchPath
    , defaultProgramSearchPath
    , findProgramVersion

    -- * Configured program and related functions
    , ConfiguredProgram(..)
    , programPath
    , ProgArg
    , ProgramLocation(..)
    , runProgram
    , getProgramOutput
    , suppressOverrideArgs

    -- * Program invocations
    , ProgramInvocation(..)
    , emptyProgramInvocation
    , simpleProgramInvocation
    , programInvocation
    , runProgramInvocation
    , getProgramInvocationOutput

    -- * The collection of unconfigured and configured programs
    , builtinPrograms

    -- * The collection of configured programs we can run
    , ProgramDb
    , emptyProgramDb
    , defaultProgramDb
    , restoreProgramDb

    , ProgramConfiguration
    , emptyProgramConfiguration
    , defaultProgramConfiguration
    , restoreProgramConfiguration

    , addKnownProgram
    , addKnownPrograms
    , lookupKnownProgram
    , knownPrograms
    , getProgramSearchPath
    , setProgramSearchPath
    , userSpecifyPath
    , userSpecifyPaths
    , userMaybeSpecifyPath
    , userSpecifyArgs
    , userSpecifyArgss
    , userSpecifiedArgs
    , lookupProgram
    , lookupProgramVersion
    , updateProgram
    , configureProgram
    , configureAllKnownPrograms
    , reconfigurePrograms
    , requireProgram
    , requireProgramVersion
    , runDbProgram
    , getDbProgramOutput

    -- * Programs that Cabal knows about
    , ghcProgram
    , ghcPkgProgram
    , ghcjsProgram
    , ghcjsPkgProgram
    , lhcProgram
    , lhcPkgProgram
    , hmakeProgram
    , jhcProgram
    , uhcProgram
    , gccProgram
    , arProgram
    , stripProgram
    , happyProgram
    , alexProgram
    , hsc2hsProgram
    , c2hsProgram
    , cpphsProgram
    , hscolourProgram
    , haddockProgram
    , greencardProgram
    , ldProgram
    , tarProgram
    , cppProgram
    , pkgConfigProgram
    , hpcProgram

    -- * deprecated
    , rawSystemProgram
    , rawSystemProgramStdout
    , rawSystemProgramConf
    , rawSystemProgramStdoutConf
    , findProgramOnPath
    , findProgramLocation

    ) where

import Distribution.Simple.Program.Types
import Distribution.Simple.Program.Run
import Distribution.Simple.Program.Db
import Distribution.Simple.Program.Builtin
import Distribution.Simple.Program.Find

import Distribution.Simple.Utils
         ( die, findProgramLocation, findProgramVersion )
import Distribution.Verbosity
         ( Verbosity )


-- | Runs the given configured program.
--
runProgram :: Verbosity          -- ^Verbosity
           -> ConfiguredProgram  -- ^The program to run
           -> [ProgArg]          -- ^Any /extra/ arguments to add
           -> IO ()
runProgram verbosity prog args =
  runProgramInvocation verbosity (programInvocation prog args)


-- | Runs the given configured program and gets the output.
--
getProgramOutput :: Verbosity          -- ^Verbosity
                 -> ConfiguredProgram  -- ^The program to run
                 -> [ProgArg]          -- ^Any /extra/ arguments to add
                 -> IO String
getProgramOutput verbosity prog args =
  getProgramInvocationOutput verbosity (programInvocation prog args)


-- | Looks up the given program in the program database and runs it.
--
runDbProgram :: Verbosity  -- ^verbosity
             -> Program    -- ^The program to run
             -> ProgramDb  -- ^look up the program here
             -> [ProgArg]  -- ^Any /extra/ arguments to add
             -> IO ()
runDbProgram verbosity prog programDb args =
  case lookupProgram prog programDb of
    Nothing             -> die notFound
    Just configuredProg -> runProgram verbosity configuredProg args
 where
   notFound = "The program '" ++ programName prog
           ++ "' is required but it could not be found"

-- | Looks up the given program in the program database and runs it.
--
getDbProgramOutput :: Verbosity  -- ^verbosity
                   -> Program    -- ^The program to run
                   -> ProgramDb  -- ^look up the program here
                   -> [ProgArg]  -- ^Any /extra/ arguments to add
                   -> IO String
getDbProgramOutput verbosity prog programDb args =
  case lookupProgram prog programDb of
    Nothing             -> die notFound
    Just configuredProg -> getProgramOutput verbosity configuredProg args
 where
   notFound = "The program '" ++ programName prog
           ++ "' is required but it could not be found"


---------------------
-- Deprecated aliases
--

rawSystemProgram :: Verbosity -> ConfiguredProgram
                 -> [ProgArg] -> IO ()
rawSystemProgram = runProgram

rawSystemProgramStdout :: Verbosity -> ConfiguredProgram
                       -> [ProgArg] -> IO String
rawSystemProgramStdout = getProgramOutput

rawSystemProgramConf :: Verbosity  -> Program -> ProgramConfiguration
                     -> [ProgArg] -> IO ()
rawSystemProgramConf = runDbProgram

rawSystemProgramStdoutConf :: Verbosity -> Program -> ProgramConfiguration
                           -> [ProgArg] -> IO String
rawSystemProgramStdoutConf = getDbProgramOutput

type ProgramConfiguration = ProgramDb

emptyProgramConfiguration, defaultProgramConfiguration :: ProgramConfiguration
emptyProgramConfiguration   = emptyProgramDb
defaultProgramConfiguration = defaultProgramDb

restoreProgramConfiguration :: [Program] -> ProgramConfiguration
                                         -> ProgramConfiguration
restoreProgramConfiguration = restoreProgramDb

{-# DEPRECATED findProgramOnPath "use findProgramOnSearchPath instead" #-}
findProgramOnPath :: String -> Verbosity -> IO (Maybe FilePath)
findProgramOnPath name verbosity =
<<<<<<< HEAD
    fmap fst
    `fmap`
    findProgramOnSearchPath verbosity defaultProgramSearchPath name
=======
    fmap (fmap fst) $
    findProgramOnSearchPath verbosity defaultProgramSearchPath name
>>>>>>> 81f98998
<|MERGE_RESOLUTION|>--- conflicted
+++ resolved
@@ -72,7 +72,6 @@
     , emptyProgramConfiguration
     , defaultProgramConfiguration
     , restoreProgramConfiguration
-
     , addKnownProgram
     , addKnownPrograms
     , lookupKnownProgram
@@ -229,11 +228,5 @@
 {-# DEPRECATED findProgramOnPath "use findProgramOnSearchPath instead" #-}
 findProgramOnPath :: String -> Verbosity -> IO (Maybe FilePath)
 findProgramOnPath name verbosity =
-<<<<<<< HEAD
-    fmap fst
-    `fmap`
-    findProgramOnSearchPath verbosity defaultProgramSearchPath name
-=======
     fmap (fmap fst) $
-    findProgramOnSearchPath verbosity defaultProgramSearchPath name
->>>>>>> 81f98998
+    findProgramOnSearchPath verbosity defaultProgramSearchPath name
{-# LANGUAGE ScopedTypeVariables #-}
{-# LANGUAGE DeriveGeneric #-}
-----------------------------------------------------------------------------
-- |
-- Module      :  Distribution.Client.InstallPlan
-- Copyright   :  (c) Duncan Coutts 2008
-- License     :  BSD-like
--
-- Maintainer  :  duncan@community.haskell.org
-- Stability   :  provisional
-- Portability :  portable
--
-- Package installation plan
--
-----------------------------------------------------------------------------
module Distribution.Client.InstallPlan (
  InstallPlan,
  GenericInstallPlan,
  PlanPackage,
  GenericPlanPackage(..),

  -- * Operations on 'InstallPlan's
  new,
  toList,
  mapPreservingGraph,

  ready,
  processing,
  completed,
  failed,
  remove,
  preexisting,
  preinstalled,

  showPlanIndex,
  showInstallPlan,

  -- * Checking validity of plans
  valid,
  closed,
  consistent,
  acyclic,

  -- ** Details on invalid plans
  PlanProblem(..),
  showPlanProblem,
  problems,

  -- ** Querying the install plan
  dependencyClosure,
  reverseDependencyClosure,
  topologicalOrder,
  reverseTopologicalOrder,
  ) where

import Distribution.InstalledPackageInfo
         ( InstalledPackageInfo )
import Distribution.Package
         ( PackageIdentifier(..), PackageName(..), Package(..)
         , HasUnitId(..), UnitId(..) )
import Distribution.Client.Types
         ( BuildSuccess, BuildFailure
         , PackageFixedDeps(..), ConfiguredPackage
         , GenericReadyPackage(..), fakeUnitId )
import Distribution.Version
         ( Version )
import Distribution.Client.ComponentDeps (ComponentDeps)
import qualified Distribution.Client.ComponentDeps as CD
import Distribution.Simple.PackageIndex
         ( PackageIndex )
import qualified Distribution.Simple.PackageIndex as PackageIndex
import Distribution.Client.PlanIndex
         ( FakeMap )
import qualified Distribution.Client.PlanIndex as PlanIndex
import Distribution.Text
         ( display )

import Data.List
         ( foldl', intercalate )
import Data.Maybe
         ( fromMaybe, catMaybes )
import qualified Data.Graph as Graph
import Data.Graph (Graph)
import qualified Data.Tree as Tree
import Distribution.Compat.Binary (Binary(..))
import GHC.Generics
import Control.Exception
         ( assert )
import qualified Data.Map as Map
import qualified Data.Traversable as T


-- When cabal tries to install a number of packages, including all their
-- dependencies it has a non-trivial problem to solve.
--
-- The Problem:
--
-- In general we start with a set of installed packages and a set of source
-- packages.
--
-- Installed packages have fixed dependencies. They have already been built and
-- we know exactly what packages they were built against, including their exact
-- versions.
--
-- Source package have somewhat flexible dependencies. They are specified as
-- version ranges, though really they're predicates. To make matters worse they
-- have conditional flexible dependencies. Configuration flags can affect which
-- packages are required and can place additional constraints on their
-- versions.
--
-- These two sets of package can and usually do overlap. There can be installed
-- packages that are also available as source packages which means they could
-- be re-installed if required, though there will also be packages which are
-- not available as source and cannot be re-installed. Very often there will be
-- extra versions available than are installed. Sometimes we may like to prefer
-- installed packages over source ones or perhaps always prefer the latest
-- available version whether installed or not.
--
-- The goal is to calculate an installation plan that is closed, acyclic and
-- consistent and where every configured package is valid.
--
-- An installation plan is a set of packages that are going to be used
-- together. It will consist of a mixture of installed packages and source
-- packages along with their exact version dependencies. An installation plan
-- is closed if for every package in the set, all of its dependencies are
-- also in the set. It is consistent if for every package in the set, all
-- dependencies which target that package have the same version.

-- Note that plans do not necessarily compose. You might have a valid plan for
-- package A and a valid plan for package B. That does not mean the composition
-- is simultaneously valid for A and B. In particular you're most likely to
-- have problems with inconsistent dependencies.
-- On the other hand it is true that every closed sub plan is valid.

-- | Packages in an install plan
--
-- NOTE: 'ConfiguredPackage', 'GenericReadyPackage' and 'GenericPlanPackage'
-- intentionally have no 'PackageInstalled' instance. `This is important:
-- PackageInstalled returns only library dependencies, but for package that
-- aren't yet installed we know many more kinds of dependencies (setup
-- dependencies, exe, test-suite, benchmark, ..). Any functions that operate on
-- dependencies in cabal-install should consider what to do with these
-- dependencies; if we give a 'PackageInstalled' instance it would be too easy
-- to get this wrong (and, for instance, call graph traversal functions from
-- Cabal rather than from cabal-install). Instead, see 'PackageFixedDeps'.
data GenericPlanPackage ipkg srcpkg iresult ifailure
   = PreExisting ipkg
   | Configured  srcpkg
   | Processing  (GenericReadyPackage srcpkg ipkg)
   | Installed   (GenericReadyPackage srcpkg ipkg) (Maybe ipkg) iresult
   | Failed      srcpkg ifailure
  deriving (Eq, Show, Generic)

instance (Binary ipkg, Binary srcpkg, Binary  iresult, Binary  ifailure)
      => Binary (GenericPlanPackage ipkg srcpkg iresult ifailure)

type PlanPackage = GenericPlanPackage
                   InstalledPackageInfo ConfiguredPackage
                   BuildSuccess BuildFailure

instance (Package ipkg, Package srcpkg) =>
         Package (GenericPlanPackage ipkg srcpkg iresult ifailure) where
  packageId (PreExisting ipkg)     = packageId ipkg
  packageId (Configured  spkg)     = packageId spkg
  packageId (Processing  rpkg)     = packageId rpkg
  packageId (Installed   rpkg _ _) = packageId rpkg
  packageId (Failed      spkg   _) = packageId spkg

instance (PackageFixedDeps srcpkg,
          PackageFixedDeps ipkg, HasUnitId ipkg) =>
         PackageFixedDeps (GenericPlanPackage ipkg srcpkg iresult ifailure) where
  depends (PreExisting pkg)     = depends pkg
  depends (Configured  pkg)     = depends pkg
  depends (Processing  pkg)     = depends pkg
  depends (Installed   pkg _ _) = depends pkg
  depends (Failed      pkg   _) = depends pkg

instance (HasUnitId ipkg, HasUnitId srcpkg) =>
         HasUnitId
         (GenericPlanPackage ipkg srcpkg iresult ifailure) where
  installedUnitId (PreExisting ipkg ) = installedUnitId ipkg
  installedUnitId (Configured  spkg)  = installedUnitId spkg
  installedUnitId (Processing  rpkg)  = installedUnitId rpkg
  -- NB: defer to the actual installed package info in this case
  installedUnitId (Installed _ (Just ipkg) _) = installedUnitId ipkg
  installedUnitId (Installed rpkg _        _) = installedUnitId rpkg
  installedUnitId (Failed      spkg        _) = installedUnitId spkg


data GenericInstallPlan ipkg srcpkg iresult ifailure = GenericInstallPlan {
    planIndex      :: !(PlanIndex ipkg srcpkg iresult ifailure),
    planFakeMap    :: !FakeMap,
    planIndepGoals :: !Bool,

    -- | Cached (lazily) graph
    --
    -- The 'Graph' representaion works in terms of integer node ids, so we
    -- have to keep mapping to and from our meaningful nodes, which of course
    -- are package ids.
    --
    planGraph      :: Graph,
    planGraphRev   :: Graph,  -- ^ Reverse deps, transposed
    planPkgIdOf    :: Graph.Vertex -> UnitId, -- ^ mapping back to package ids
    planVertexOf   :: UnitId -> Graph.Vertex  -- ^ mapping into node ids
  }

-- | Much like 'planPkgIdOf', but mapping back to full packages.
planPkgOf :: GenericInstallPlan ipkg srcpkg iresult ifailure
          -> Graph.Vertex
          -> GenericPlanPackage ipkg srcpkg iresult ifailure
planPkgOf plan v =
    case PackageIndex.lookupUnitId (planIndex plan)
                                   (planPkgIdOf plan v) of
      Just pkg -> pkg
      Nothing  -> error "InstallPlan: internal error: planPkgOf lookup failed"


-- | 'GenericInstallPlan' specialised to most commonly used types.
type InstallPlan = GenericInstallPlan
                   InstalledPackageInfo ConfiguredPackage
                   BuildSuccess BuildFailure

type PlanIndex ipkg srcpkg iresult ifailure =
     PackageIndex (GenericPlanPackage ipkg srcpkg iresult ifailure)

invariant :: (HasUnitId ipkg,   PackageFixedDeps ipkg,
              HasUnitId srcpkg, PackageFixedDeps srcpkg)
          => GenericInstallPlan ipkg srcpkg iresult ifailure -> Bool
invariant plan =
    valid (planFakeMap plan)
          (planIndepGoals plan)
          (planIndex plan)

-- | Smart constructor that deals with caching the 'Graph' representation.
--
mkInstallPlan :: (HasUnitId ipkg,   PackageFixedDeps ipkg,
                  HasUnitId srcpkg, PackageFixedDeps srcpkg)
              => PlanIndex ipkg srcpkg iresult ifailure
              -> FakeMap
              -> Bool
              -> GenericInstallPlan ipkg srcpkg iresult ifailure
mkInstallPlan index fakeMap indepGoals =
    GenericInstallPlan {
      planIndex      = index,
      planFakeMap    = fakeMap,
      planIndepGoals = indepGoals,

      -- lazily cache the graph stuff:
      planGraph      = graph,
      planGraphRev   = Graph.transposeG graph,
      planPkgIdOf    = vertexToPkgId,
      planVertexOf   = fromMaybe noSuchPkgId . pkgIdToVertex
    }
  where
    (graph, vertexToPkgId, pkgIdToVertex) =
      PlanIndex.dependencyGraph fakeMap index
    noSuchPkgId = internalError "package is not in the graph"

internalError :: String -> a
internalError msg = error $ "InstallPlan: internal error: " ++ msg

instance (HasUnitId ipkg,   PackageFixedDeps ipkg,
          HasUnitId srcpkg, PackageFixedDeps srcpkg,
          Binary ipkg, Binary srcpkg, Binary iresult, Binary ifailure)
       => Binary (GenericInstallPlan ipkg srcpkg iresult ifailure) where
    put GenericInstallPlan {
              planIndex      = index,
              planFakeMap    = fakeMap,
              planIndepGoals = indepGoals
        } = put (index, fakeMap, indepGoals)

    get = do
      (index, fakeMap, indepGoals) <- get
      return $! mkInstallPlan index fakeMap indepGoals

showPlanIndex :: (HasUnitId ipkg, HasUnitId srcpkg)
              => PlanIndex ipkg srcpkg iresult ifailure -> String
showPlanIndex index =
    intercalate "\n" (map showPlanPackage (PackageIndex.allPackages index))
  where showPlanPackage p =
            showPlanPackageTag p ++ " "
                ++ display (packageId p) ++ " ("
                ++ display (installedUnitId p) ++ ")"

showInstallPlan :: (HasUnitId ipkg, HasUnitId srcpkg)
                => GenericInstallPlan ipkg srcpkg iresult ifailure -> String
showInstallPlan plan =
    showPlanIndex (planIndex plan) ++ "\n" ++
    "fake map:\n  " ++
    intercalate "\n  " (map showKV (Map.toList (planFakeMap plan)))
  where showKV (k,v) = display k ++ " -> " ++ display v

showPlanPackageTag :: GenericPlanPackage ipkg srcpkg iresult ifailure -> String
showPlanPackageTag (PreExisting _)   = "PreExisting"
showPlanPackageTag (Configured  _)   = "Configured"
showPlanPackageTag (Processing  _)   = "Processing"
showPlanPackageTag (Installed _ _ _) = "Installed"
showPlanPackageTag (Failed    _   _) = "Failed"

-- | Build an installation plan from a valid set of resolved packages.
--
new :: (HasUnitId ipkg,   PackageFixedDeps ipkg,
        HasUnitId srcpkg, PackageFixedDeps srcpkg)
    => Bool
    -> PlanIndex ipkg srcpkg iresult ifailure
    -> Either [PlanProblem ipkg srcpkg iresult ifailure]
              (GenericInstallPlan ipkg srcpkg iresult ifailure)
new indepGoals index =
  -- NB: Need to pre-initialize the fake-map with pre-existing
  -- packages
  let isPreExisting (PreExisting _) = True
      isPreExisting _ = False
      fakeMap = Map.fromList
              . map (\p -> (fakeUnitId (packageId p)
                           ,installedUnitId p))
              . filter isPreExisting
              $ PackageIndex.allPackages index in
  case problems fakeMap indepGoals index of
    []    -> Right (mkInstallPlan index fakeMap indepGoals)
    probs -> Left probs

toList :: GenericInstallPlan ipkg srcpkg iresult ifailure
       -> [GenericPlanPackage ipkg srcpkg iresult ifailure]
toList = PackageIndex.allPackages . planIndex

-- | Remove packages from the install plan. This will result in an
-- error if there are remaining packages that depend on any matching
-- package. This is primarily useful for obtaining an install plan for
-- the dependencies of a package or set of packages without actually
-- installing the package itself, as when doing development.
--
remove :: (HasUnitId ipkg,   PackageFixedDeps ipkg,
           HasUnitId srcpkg, PackageFixedDeps srcpkg)
       => (GenericPlanPackage ipkg srcpkg iresult ifailure -> Bool)
       -> GenericInstallPlan ipkg srcpkg iresult ifailure
       -> Either [PlanProblem ipkg srcpkg iresult ifailure]
                 (GenericInstallPlan ipkg srcpkg iresult ifailure)
remove shouldRemove plan =
    new (planIndepGoals plan) newIndex
  where
    newIndex = PackageIndex.fromList $
                 filter (not . shouldRemove) (toList plan)

-- | The packages that are ready to be installed. That is they are in the
-- configured state and have all their dependencies installed already.
-- The plan is complete if the result is @[]@.
--
ready :: forall ipkg srcpkg iresult ifailure. PackageFixedDeps srcpkg
      => GenericInstallPlan ipkg srcpkg iresult ifailure
      -> [GenericReadyPackage srcpkg ipkg]
ready plan = assert check readyPackages
  where
    check = if null readyPackages && null processingPackages
              then null configuredPackages
              else True
    configuredPackages = [ pkg | Configured pkg <- toList plan ]
    processingPackages = [ pkg | Processing pkg <- toList plan]

    readyPackages :: [GenericReadyPackage srcpkg ipkg]
    readyPackages = catMaybes (map (lookupReadyPackage plan) configuredPackages)

lookupReadyPackage :: forall ipkg srcpkg iresult ifailure.
                      PackageFixedDeps srcpkg
                   => GenericInstallPlan ipkg srcpkg iresult ifailure
                   -> srcpkg
                   -> Maybe (GenericReadyPackage srcpkg ipkg)
lookupReadyPackage plan pkg = do
    deps <- hasAllInstalledDeps pkg
    return (ReadyPackage pkg deps)
  where

    hasAllInstalledDeps :: srcpkg -> Maybe (ComponentDeps [ipkg])
    hasAllInstalledDeps = T.mapM (mapM isInstalledDep) . depends

    isInstalledDep :: UnitId -> Maybe ipkg
    isInstalledDep pkgid =
      -- NB: Need to check if the ID has been updated in planFakeMap, in which
      -- case we might be dealing with an old pointer
      case PlanIndex.fakeLookupUnitId
           (planFakeMap plan) (planIndex plan) pkgid
      of
        Just (PreExisting ipkg)            -> Just ipkg
        Just (Configured  _)               -> Nothing
        Just (Processing  _)               -> Nothing
        Just (Installed   _ (Just ipkg) _) -> Just ipkg
        Just (Installed   _ Nothing     _) -> internalError depOnNonLib
        Just (Failed      _             _) -> internalError depOnFailed
        Nothing                            -> internalError incomplete
    incomplete  = "install plan is not closed"
    depOnFailed = "configured package depends on failed package"
    depOnNonLib = "configured package depends on a non-library package"

-- | Marks packages in the graph as currently processing (e.g. building).
--
-- * The package must exist in the graph and be in the configured state.
--
processing :: (HasUnitId ipkg,   PackageFixedDeps ipkg,
               HasUnitId srcpkg, PackageFixedDeps srcpkg)
           => [GenericReadyPackage srcpkg ipkg]
           -> GenericInstallPlan ipkg srcpkg iresult ifailure
           -> GenericInstallPlan ipkg srcpkg iresult ifailure
processing pkgs plan = assert (invariant plan') plan'
  where
    plan' = plan {
              planIndex = PackageIndex.merge (planIndex plan) processingPkgs
            }
    processingPkgs = PackageIndex.fromList [Processing pkg | pkg <- pkgs]

-- | Marks a package in the graph as completed. Also saves the build result for
-- the completed package in the plan.
--
-- * The package must exist in the graph and be in the processing state.
-- * The package must have had no uninstalled dependent packages.
--
completed :: (HasUnitId ipkg,   PackageFixedDeps ipkg,
              HasUnitId srcpkg, PackageFixedDeps srcpkg)
          => UnitId
          -> Maybe ipkg -> iresult
          -> GenericInstallPlan ipkg srcpkg iresult ifailure
          -> GenericInstallPlan ipkg srcpkg iresult ifailure
completed pkgid mipkg buildResult plan = assert (invariant plan') plan'
  where
    plan'     = plan {
                  -- NB: installation can change the IPID, so better
                  -- record it in the fake mapping...
                  planFakeMap = insert_fake_mapping mipkg
                              $ planFakeMap plan,
                  planIndex = PackageIndex.insert installed
                            . PackageIndex.deleteUnitId pkgid
                            $ planIndex plan
                }
    -- ...but be sure to use the *old* IPID for the lookup for the
    -- preexisting record
    installed = Installed (lookupProcessingPackage plan pkgid) mipkg buildResult
    insert_fake_mapping (Just ipkg) = Map.insert pkgid (installedUnitId ipkg)
    insert_fake_mapping  _          = id

-- | Marks a package in the graph as having failed. It also marks all the
-- packages that depended on it as having failed.
--
-- * The package must exist in the graph and be in the processing
-- state.
--
failed :: (HasUnitId ipkg,   PackageFixedDeps ipkg,
           HasUnitId srcpkg, PackageFixedDeps srcpkg)
       => UnitId         -- ^ The id of the package that failed to install
       -> ifailure           -- ^ The build result to use for the failed package
       -> ifailure           -- ^ The build result to use for its dependencies
       -> GenericInstallPlan ipkg srcpkg iresult ifailure
       -> GenericInstallPlan ipkg srcpkg iresult ifailure
failed pkgid buildResult buildResult' plan = assert (invariant plan') plan'
  where
    -- NB: failures don't update IPIDs
    plan'    = plan {
                 planIndex = PackageIndex.merge (planIndex plan) failures
               }
    ReadyPackage srcpkg _deps = lookupProcessingPackage plan pkgid
    failures = PackageIndex.fromList
             $ Failed srcpkg buildResult
             : [ Failed pkg' buildResult'
               | Just pkg' <- map checkConfiguredPackage
                            $ packagesThatDependOn plan pkgid ]

-- | Lookup the reachable packages in the reverse dependency graph.
--
packagesThatDependOn :: GenericInstallPlan ipkg srcpkg iresult ifailure
                     -> UnitId
                     -> [GenericPlanPackage ipkg srcpkg iresult ifailure]
packagesThatDependOn plan pkgid = map (planPkgOf plan)
                          . tail
                          . Graph.reachable (planGraphRev plan)
                          . planVertexOf plan
                          $ Map.findWithDefault pkgid pkgid (planFakeMap plan)

-- | Lookup a package that we expect to be in the processing state.
--
lookupProcessingPackage :: GenericInstallPlan ipkg srcpkg iresult ifailure
                        -> UnitId
                        -> GenericReadyPackage srcpkg ipkg
lookupProcessingPackage plan pkgid =
  -- NB: processing packages are guaranteed to not indirect through
  -- planFakeMap
  case PackageIndex.lookupUnitId (planIndex plan) pkgid of
    Just (Processing pkg) -> pkg
    _  -> internalError $ "not in processing state or no such pkg " ++
                          display pkgid

-- | Check a package that we expect to be in the configured or failed state.
--
checkConfiguredPackage :: (Package srcpkg, Package ipkg)
                       => GenericPlanPackage ipkg srcpkg iresult ifailure
                       -> Maybe srcpkg
checkConfiguredPackage (Configured pkg) = Just pkg
checkConfiguredPackage (Failed     _ _) = Nothing
checkConfiguredPackage pkg                =
  internalError $ "not configured or no such pkg " ++ display (packageId pkg)

-- | Replace a ready package with a pre-existing one. The pre-existing one
-- must have exactly the same dependencies as the source one was configured
-- with.
--
preexisting :: (HasUnitId ipkg,   PackageFixedDeps ipkg,
                HasUnitId srcpkg, PackageFixedDeps srcpkg)
            => UnitId
            -> ipkg
            -> GenericInstallPlan ipkg srcpkg iresult ifailure
            -> GenericInstallPlan ipkg srcpkg iresult ifailure
preexisting pkgid ipkg plan = assert (invariant plan') plan'
  where
    plan' = plan {
                    -- NB: installation can change the IPID, so better
                    -- record it in the fake mapping...
      planFakeMap = Map.insert pkgid
                               (installedUnitId ipkg)
                               (planFakeMap plan),
      planIndex   = PackageIndex.insert (PreExisting ipkg)
                    -- ...but be sure to use the *old* IPID for the lookup for
                    -- the preexisting record
                  . PackageIndex.deleteUnitId pkgid
                  $ planIndex plan
    }

-- | Replace a ready package with an installed one. The installed one
-- must have exactly the same dependencies as the source one was configured
-- with.
--
preinstalled :: (HasUnitId ipkg,   PackageFixedDeps ipkg,
                 HasUnitId srcpkg, PackageFixedDeps srcpkg)
             => UnitId
             -> Maybe ipkg -> iresult
             -> GenericInstallPlan ipkg srcpkg iresult ifailure
             -> GenericInstallPlan ipkg srcpkg iresult ifailure
preinstalled pkgid mipkg buildResult plan = assert (invariant plan') plan'
  where
    plan' = plan { planIndex = PackageIndex.insert installed (planIndex plan) }
    Just installed = do
      Configured pkg <- PackageIndex.lookupUnitId (planIndex plan) pkgid
      rpkg <- lookupReadyPackage plan pkg
      return (Installed rpkg mipkg buildResult)

<<<<<<< HEAD
=======
-- | Transform an install plan by mapping a function over all the packages in
-- the plan. It can consistently change the 'UnitId' of all the packages,
-- while preserving the same overall graph structure.
--
-- The mapping function has a few constraints on it for correct operation.
-- The mapping function /may/ change the 'UnitId' of the package, but it
-- /must/ also remap the 'UnitId's of its dependencies using ths supplied
-- remapping function. Apart from this consistent remapping it /may not/
-- change the structure of the dependencies.
--
>>>>>>> 194f1a5f
mapPreservingGraph :: (HasUnitId ipkg,
                       HasUnitId srcpkg,
                       HasUnitId ipkg',   PackageFixedDeps ipkg',
                       HasUnitId srcpkg', PackageFixedDeps srcpkg')
                   => (  (UnitId -> UnitId)
                      -> GenericPlanPackage ipkg  srcpkg  iresult  ifailure
                      -> GenericPlanPackage ipkg' srcpkg' iresult' ifailure')
                   -> GenericInstallPlan ipkg  srcpkg  iresult  ifailure
                   -> GenericInstallPlan ipkg' srcpkg' iresult' ifailure'
mapPreservingGraph f plan =
    mkInstallPlan (PackageIndex.fromList pkgs')
                  Map.empty -- empty fakeMap
                  (planIndepGoals plan)
  where
    -- The package mapping function may change the UnitId. So we
    -- walk over the packages in dependency order keeping track of these
    -- package id changes and use it to supply the correct set of package
    -- dependencies as an extra input to the package mapping function.
    --
    -- Having fully remapped all the deps this also means we can use an empty
    -- FakeMap for the resulting install plan.

    (_, pkgs') = foldl' f' (Map.empty, []) (reverseTopologicalOrder plan)

    f' (ipkgidMap, pkgs) pkg = (ipkgidMap', pkg' : pkgs)
      where
       pkg' = f (mapDep ipkgidMap) pkg

       ipkgidMap'
         | ipkgid /= ipkgid' = Map.insert ipkgid ipkgid' ipkgidMap
         | otherwise         =                           ipkgidMap
         where
           ipkgid  = installedUnitId pkg
           ipkgid' = installedUnitId pkg'

    mapDep ipkgidMap ipkgid = Map.findWithDefault ipkgid ipkgid ipkgidMap


-- ------------------------------------------------------------
-- * Checking validity of plans
-- ------------------------------------------------------------

-- | A valid installation plan is a set of packages that is 'acyclic',
-- 'closed' and 'consistent'. Also, every 'ConfiguredPackage' in the
-- plan has to have a valid configuration (see 'configuredPackageValid').
--
-- * if the result is @False@ use 'problems' to get a detailed list.
--
valid :: (HasUnitId ipkg,   PackageFixedDeps ipkg,
          HasUnitId srcpkg, PackageFixedDeps srcpkg)
      => FakeMap -> Bool
      -> PlanIndex ipkg srcpkg iresult ifailure
      -> Bool
valid fakeMap indepGoals index =
    null $ problems fakeMap indepGoals index

data PlanProblem ipkg srcpkg iresult ifailure =
     PackageMissingDeps   (GenericPlanPackage ipkg srcpkg iresult ifailure)
                          [PackageIdentifier]
   | PackageCycle         [GenericPlanPackage ipkg srcpkg iresult ifailure]
   | PackageInconsistency PackageName [(PackageIdentifier, Version)]
   | PackageStateInvalid  (GenericPlanPackage ipkg srcpkg iresult ifailure)
                          (GenericPlanPackage ipkg srcpkg iresult ifailure)

showPlanProblem :: (Package ipkg, Package srcpkg)
                => PlanProblem ipkg srcpkg iresult ifailure -> String
showPlanProblem (PackageMissingDeps pkg missingDeps) =
     "Package " ++ display (packageId pkg)
  ++ " depends on the following packages which are missing from the plan: "
  ++ intercalate ", " (map display missingDeps)

showPlanProblem (PackageCycle cycleGroup) =
     "The following packages are involved in a dependency cycle "
  ++ intercalate ", " (map (display.packageId) cycleGroup)

showPlanProblem (PackageInconsistency name inconsistencies) =
     "Package " ++ display name
  ++ " is required by several packages,"
  ++ " but they require inconsistent versions:\n"
  ++ unlines [ "  package " ++ display pkg ++ " requires "
                            ++ display (PackageIdentifier name ver)
             | (pkg, ver) <- inconsistencies ]

showPlanProblem (PackageStateInvalid pkg pkg') =
     "Package " ++ display (packageId pkg)
  ++ " is in the " ++ showPlanState pkg
  ++ " state but it depends on package " ++ display (packageId pkg')
  ++ " which is in the " ++ showPlanState pkg'
  ++ " state"
  where
    showPlanState (PreExisting _)   = "pre-existing"
    showPlanState (Configured  _)   = "configured"
    showPlanState (Processing  _)   = "processing"
    showPlanState (Installed _ _ _) = "installed"
    showPlanState (Failed    _   _) = "failed"

-- | For an invalid plan, produce a detailed list of problems as human readable
-- error messages. This is mainly intended for debugging purposes.
-- Use 'showPlanProblem' for a human readable explanation.
--
problems :: (HasUnitId ipkg,   PackageFixedDeps ipkg,
             HasUnitId srcpkg, PackageFixedDeps srcpkg)
         => FakeMap -> Bool
         -> PlanIndex ipkg srcpkg iresult ifailure
         -> [PlanProblem ipkg srcpkg iresult ifailure]
problems fakeMap indepGoals index =

     [ PackageMissingDeps pkg
       (catMaybes
        (map
         (fmap packageId . PlanIndex.fakeLookupUnitId fakeMap index)
         missingDeps))
     | (pkg, missingDeps) <- PlanIndex.brokenPackages fakeMap index ]

  ++ [ PackageCycle cycleGroup
     | cycleGroup <- PlanIndex.dependencyCycles fakeMap index ]

  ++ [ PackageInconsistency name inconsistencies
     | (name, inconsistencies) <-
       PlanIndex.dependencyInconsistencies fakeMap indepGoals index ]

  ++ [ PackageStateInvalid pkg pkg'
     | pkg <- PackageIndex.allPackages index
     , Just pkg' <- map (PlanIndex.fakeLookupUnitId fakeMap index)
                    (CD.flatDeps (depends pkg))
     , not (stateDependencyRelation pkg pkg') ]

-- | The graph of packages (nodes) and dependencies (edges) must be acyclic.
--
-- * if the result is @False@ use 'PackageIndex.dependencyCycles' to find out
--   which packages are involved in dependency cycles.
--
acyclic :: (HasUnitId ipkg,   PackageFixedDeps ipkg,
            HasUnitId srcpkg, PackageFixedDeps srcpkg)
        => FakeMap -> PlanIndex ipkg srcpkg iresult ifailure -> Bool
acyclic fakeMap = null . PlanIndex.dependencyCycles fakeMap

-- | An installation plan is closed if for every package in the set, all of
-- its dependencies are also in the set. That is, the set is closed under the
-- dependency relation.
--
-- * if the result is @False@ use 'PackageIndex.brokenPackages' to find out
--   which packages depend on packages not in the index.
--
closed :: (HasUnitId ipkg, PackageFixedDeps ipkg,
           PackageFixedDeps srcpkg)
       => FakeMap -> PlanIndex ipkg srcpkg iresult ifailure -> Bool
closed fakeMap = null . PlanIndex.brokenPackages fakeMap

-- | An installation plan is consistent if all dependencies that target a
-- single package name, target the same version.
--
-- This is slightly subtle. It is not the same as requiring that there be at
-- most one version of any package in the set. It only requires that of
-- packages which have more than one other package depending on them. We could
-- actually make the condition even more precise and say that different
-- versions are OK so long as they are not both in the transitive closure of
-- any other package (or equivalently that their inverse closures do not
-- intersect). The point is we do not want to have any packages depending
-- directly or indirectly on two different versions of the same package. The
-- current definition is just a safe approximation of that.
--
-- * if the result is @False@ use 'PackageIndex.dependencyInconsistencies' to
--   find out which packages are.
--
consistent :: (HasUnitId ipkg,   PackageFixedDeps ipkg,
               HasUnitId srcpkg, PackageFixedDeps srcpkg)
           => FakeMap -> PlanIndex ipkg srcpkg iresult ifailure -> Bool
consistent fakeMap = null . PlanIndex.dependencyInconsistencies fakeMap False

-- | The states of packages have that depend on each other must respect
-- this relation. That is for very case where package @a@ depends on
-- package @b@ we require that @dependencyStatesOk a b = True@.
--
stateDependencyRelation :: GenericPlanPackage ipkg srcpkg iresult ifailure
                        -> GenericPlanPackage ipkg srcpkg iresult ifailure
                        -> Bool
stateDependencyRelation (PreExisting _) (PreExisting _)   = True

stateDependencyRelation (Configured  _) (PreExisting _)   = True
stateDependencyRelation (Configured  _) (Configured  _)   = True
stateDependencyRelation (Configured  _) (Processing  _)   = True
stateDependencyRelation (Configured  _) (Installed _ _ _) = True

stateDependencyRelation (Processing  _) (PreExisting _)   = True
stateDependencyRelation (Processing  _) (Installed _ _ _) = True

stateDependencyRelation (Installed _ _ _) (PreExisting _)   = True
stateDependencyRelation (Installed _ _ _) (Installed _ _ _) = True

stateDependencyRelation (Failed    _ _) (PreExisting _)   = True
-- failed can depends on configured because a package can depend on
-- several other packages and if one of the deps fail then we fail
-- but we still depend on the other ones that did not fail:
stateDependencyRelation (Failed    _ _) (Configured  _)   = True
stateDependencyRelation (Failed    _ _) (Processing  _)   = True
stateDependencyRelation (Failed    _ _) (Installed _ _ _) = True
stateDependencyRelation (Failed    _ _) (Failed    _   _) = True

stateDependencyRelation _               _                 = False


-- | Compute the dependency closure of a package in a install plan
--
dependencyClosure :: GenericInstallPlan ipkg srcpkg iresult ifailure
                  -> [UnitId]
                  -> [GenericPlanPackage ipkg srcpkg iresult ifailure]
dependencyClosure plan =
    map (planPkgOf plan)
  . concatMap Tree.flatten
  . Graph.dfs (planGraph plan)
  . map (planVertexOf plan)


reverseDependencyClosure :: GenericInstallPlan ipkg srcpkg iresult ifailure
                         -> [UnitId]
                         -> [GenericPlanPackage ipkg srcpkg iresult ifailure]
reverseDependencyClosure plan =
    map (planPkgOf plan)
  . concatMap Tree.flatten
  . Graph.dfs (planGraphRev plan)
  . map (planVertexOf plan)


topologicalOrder :: GenericInstallPlan ipkg srcpkg iresult ifailure
                 -> [GenericPlanPackage ipkg srcpkg iresult ifailure]
topologicalOrder plan =
    map (planPkgOf plan)
  . Graph.topSort
  $ planGraph plan


reverseTopologicalOrder :: GenericInstallPlan ipkg srcpkg iresult ifailure
                        -> [GenericPlanPackage ipkg srcpkg iresult ifailure]
reverseTopologicalOrder plan =
    map (planPkgOf plan)
  . Graph.topSort
  $ planGraphRev plan<|MERGE_RESOLUTION|>--- conflicted
+++ resolved
@@ -538,8 +538,6 @@
       rpkg <- lookupReadyPackage plan pkg
       return (Installed rpkg mipkg buildResult)
 
-<<<<<<< HEAD
-=======
 -- | Transform an install plan by mapping a function over all the packages in
 -- the plan. It can consistently change the 'UnitId' of all the packages,
 -- while preserving the same overall graph structure.
@@ -550,7 +548,6 @@
 -- remapping function. Apart from this consistent remapping it /may not/
 -- change the structure of the dependencies.
 --
->>>>>>> 194f1a5f
 mapPreservingGraph :: (HasUnitId ipkg,
                        HasUnitId srcpkg,
                        HasUnitId ipkg',   PackageFixedDeps ipkg',

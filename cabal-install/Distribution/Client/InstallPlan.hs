{-# LANGUAGE ScopedTypeVariables #-}
-----------------------------------------------------------------------------
-- |
-- Module      :  Distribution.Client.InstallPlan
-- Copyright   :  (c) Duncan Coutts 2008
-- License     :  BSD-like
--
-- Maintainer  :  duncan@community.haskell.org
-- Stability   :  provisional
-- Portability :  portable
--
-- Package installation plan
--
-----------------------------------------------------------------------------
module Distribution.Client.InstallPlan (
  InstallPlan,
  GenericInstallPlan,
  PlanPackage,
  GenericPlanPackage(..),

  -- * Operations on 'InstallPlan's
  new,
  toList,
  ready,
  processing,
  completed,
  failed,
  remove,
  showPlanIndex,
  showInstallPlan,

  -- * Checking validity of plans
  valid,
  closed,
  consistent,
  acyclic,

  -- ** Details on invalid plans
  PlanProblem(..),
  showPlanProblem,
  problems,

  -- ** Querying the install plan
  dependencyClosure,
  ) where

import Distribution.InstalledPackageInfo
         ( InstalledPackageInfo )
import Distribution.Package
         ( PackageIdentifier(..), PackageName(..), Package(..)
         , HasComponentId(..), ComponentId(..) )
import Distribution.Client.Types
         ( BuildSuccess, BuildFailure
         , PackageFixedDeps(..), ConfiguredPackage
         , GenericReadyPackage(..), fakeComponentId )
import Distribution.Version
<<<<<<< HEAD
         ( Version, withinRange )
import Distribution.PackageDescription
         ( GenericPackageDescription(genPackageFlags)
         , Flag(flagName), FlagName(..)
         , SetupBuildInfo(..), setupBuildInfo
         )
import Distribution.Client.PackageUtils
         ( externalBuildDepends )
import Distribution.Client.PackageIndex
         ( PackageFixedDeps(..) )
import Distribution.Client.ComponentDeps (ComponentDeps)
import qualified Distribution.Client.ComponentDeps as CD
import Distribution.PackageDescription.Configuration
         ( finalizePackageDescription )
=======
         ( Version )
import Distribution.Client.ComponentDeps (ComponentDeps)
import qualified Distribution.Client.ComponentDeps as CD
>>>>>>> 4e873363
import Distribution.Simple.PackageIndex
         ( PackageIndex )
import qualified Distribution.Simple.PackageIndex as PackageIndex
import Distribution.Client.PlanIndex
         ( FakeMap )
import qualified Distribution.Client.PlanIndex as PlanIndex
import Distribution.Text
         ( display )

import Data.List
<<<<<<< HEAD
         ( sort, sortBy, nubBy )
=======
         ( intercalate )
>>>>>>> 4e873363
import Data.Maybe
         ( fromMaybe, maybeToList )
import qualified Data.Graph as Graph
import Data.Function (on)
import Data.Graph (Graph)
import Control.Exception
         ( assert )
import Data.Maybe (catMaybes)
import qualified Data.Map as Map
import qualified Data.Traversable as T


-- When cabal tries to install a number of packages, including all their
-- dependencies it has a non-trivial problem to solve.
--
-- The Problem:
--
-- In general we start with a set of installed packages and a set of source
-- packages.
--
-- Installed packages have fixed dependencies. They have already been built and
-- we know exactly what packages they were built against, including their exact
-- versions.
--
-- Source package have somewhat flexible dependencies. They are specified as
-- version ranges, though really they're predicates. To make matters worse they
-- have conditional flexible dependencies. Configuration flags can affect which
-- packages are required and can place additional constraints on their
-- versions.
--
-- These two sets of package can and usually do overlap. There can be installed
-- packages that are also available as source packages which means they could
-- be re-installed if required, though there will also be packages which are
-- not available as source and cannot be re-installed. Very often there will be
-- extra versions available than are installed. Sometimes we may like to prefer
-- installed packages over source ones or perhaps always prefer the latest
-- available version whether installed or not.
--
-- The goal is to calculate an installation plan that is closed, acyclic and
-- consistent and where every configured package is valid.
--
-- An installation plan is a set of packages that are going to be used
-- together. It will consist of a mixture of installed packages and source
-- packages along with their exact version dependencies. An installation plan
-- is closed if for every package in the set, all of its dependencies are
-- also in the set. It is consistent if for every package in the set, all
-- dependencies which target that package have the same version.

-- Note that plans do not necessarily compose. You might have a valid plan for
-- package A and a valid plan for package B. That does not mean the composition
-- is simultaneously valid for A and B. In particular you're most likely to
-- have problems with inconsistent dependencies.
-- On the other hand it is true that every closed sub plan is valid.

-- | Packages in an install plan
--
-- NOTE: 'ConfiguredPackage', 'GenericReadyPackage' and 'GenericPlanPackage'
-- intentionally have no 'PackageInstalled' instance. `This is important:
-- PackageInstalled returns only library dependencies, but for package that
-- aren't yet installed we know many more kinds of dependencies (setup
-- dependencies, exe, test-suite, benchmark, ..). Any functions that operate on
-- dependencies in cabal-install should consider what to do with these
-- dependencies; if we give a 'PackageInstalled' instance it would be too easy
-- to get this wrong (and, for instance, call graph traversal functions from
-- Cabal rather than from cabal-install). Instead, see 'PackageFixedDeps'.
data GenericPlanPackage ipkg srcpkg iresult ifailure
   = PreExisting ipkg
   | Configured  srcpkg
   | Processing  (GenericReadyPackage srcpkg ipkg)
   | Installed   (GenericReadyPackage srcpkg ipkg) (Maybe ipkg) iresult
   | Failed      srcpkg ifailure

type PlanPackage = GenericPlanPackage
                   InstalledPackageInfo ConfiguredPackage
                   BuildSuccess BuildFailure

instance (Package ipkg, Package srcpkg) =>
         Package (GenericPlanPackage ipkg srcpkg iresult ifailure) where
  packageId (PreExisting ipkg)     = packageId ipkg
  packageId (Configured  spkg)     = packageId spkg
  packageId (Processing  rpkg)     = packageId rpkg
  packageId (Installed   rpkg _ _) = packageId rpkg
  packageId (Failed      spkg   _) = packageId spkg

instance (PackageFixedDeps srcpkg,
          PackageFixedDeps ipkg, HasComponentId ipkg) =>
         PackageFixedDeps (GenericPlanPackage ipkg srcpkg iresult ifailure) where
  depends (PreExisting pkg)     = depends pkg
  depends (Configured  pkg)     = depends pkg
  depends (Processing  pkg)     = depends pkg
  depends (Installed   pkg _ _) = depends pkg
  depends (Failed      pkg   _) = depends pkg

instance (HasComponentId ipkg, HasComponentId srcpkg) =>
         HasComponentId
         (GenericPlanPackage ipkg srcpkg iresult ifailure) where
  installedComponentId (PreExisting ipkg ) = installedComponentId ipkg
  installedComponentId (Configured  spkg)  = installedComponentId spkg
  installedComponentId (Processing  rpkg)  = installedComponentId rpkg
  -- NB: defer to the actual installed package info in this case
<<<<<<< HEAD
  installedPackageId (Installed _ (BuildOk _ _ (Just ipkg))) = installedPackageId ipkg
  installedPackageId (Installed   pkg _) = installedPackageId pkg
  installedPackageId (Failed      pkg _) = installedPackageId pkg

data InstallPlan = InstallPlan {
    planIndex      :: PlanIndex,
    planFakeMap    :: FakeMap,
    planGraph      :: Graph,
    planGraphRev   :: Graph,
    planPkgOf      :: Graph.Vertex -> PlanPackage,
    planVertexOf   :: InstalledPackageId -> Graph.Vertex,
    planPlatform   :: Platform,
    planCompiler   :: CompilerInfo,
=======
  installedComponentId (Installed _ (Just ipkg) _) = installedComponentId ipkg
  installedComponentId (Installed rpkg _        _) = installedComponentId rpkg
  installedComponentId (Failed      spkg        _) = installedComponentId spkg


data GenericInstallPlan ipkg srcpkg iresult ifailure = GenericInstallPlan {
    planIndex      :: (PlanIndex ipkg srcpkg iresult ifailure),
    planFakeMap    :: FakeMap,
    planGraph      :: Graph,
    planGraphRev   :: Graph,
    planPkgOf      :: Graph.Vertex
                      -> GenericPlanPackage ipkg srcpkg iresult ifailure,
    planVertexOf   :: ComponentId -> Graph.Vertex,
>>>>>>> 4e873363
    planIndepGoals :: Bool
  }

-- | 'GenericInstallPlan' specialised to most commonly used types.
type InstallPlan = GenericInstallPlan
                   InstalledPackageInfo ConfiguredPackage
                   BuildSuccess BuildFailure

type PlanIndex ipkg srcpkg iresult ifailure =
     PackageIndex (GenericPlanPackage ipkg srcpkg iresult ifailure)

invariant :: (HasComponentId ipkg,   PackageFixedDeps ipkg,
              HasComponentId srcpkg, PackageFixedDeps srcpkg)
          => GenericInstallPlan ipkg srcpkg iresult ifailure -> Bool
invariant plan =
<<<<<<< HEAD
    valid (planPlatform plan)
          (planCompiler plan)
          (planFakeMap plan)
=======
    valid (planFakeMap plan)
>>>>>>> 4e873363
          (planIndepGoals plan)
          (planIndex plan)

internalError :: String -> a
internalError msg = error $ "InstallPlan: internal error: " ++ msg

showPlanIndex :: (HasComponentId ipkg, HasComponentId srcpkg)
              => PlanIndex ipkg srcpkg iresult ifailure -> String
showPlanIndex index =
    intercalate "\n" (map showPlanPackage (PackageIndex.allPackages index))
  where showPlanPackage p =
            showPlanPackageTag p ++ " "
                ++ display (packageId p) ++ " ("
                ++ display (installedComponentId p) ++ ")"

showInstallPlan :: (HasComponentId ipkg, HasComponentId srcpkg)
                => GenericInstallPlan ipkg srcpkg iresult ifailure -> String
showInstallPlan plan =
    showPlanIndex (planIndex plan) ++ "\n" ++
    "fake map:\n  " ++
    intercalate "\n  " (map showKV (Map.toList (planFakeMap plan)))
  where showKV (k,v) = display k ++ " -> " ++ display v

showPlanPackageTag :: GenericPlanPackage ipkg srcpkg iresult ifailure -> String
showPlanPackageTag (PreExisting _)   = "PreExisting"
showPlanPackageTag (Configured  _)   = "Configured"
showPlanPackageTag (Processing  _)   = "Processing"
showPlanPackageTag (Installed _ _ _) = "Installed"
showPlanPackageTag (Failed    _   _) = "Failed"

-- | Build an installation plan from a valid set of resolved packages.
--
<<<<<<< HEAD
new :: Platform -> CompilerInfo -> Bool -> PlanIndex
    -> Either [PlanProblem] InstallPlan
new platform cinfo indepGoals index =
=======
new :: (HasComponentId ipkg,   PackageFixedDeps ipkg,
        HasComponentId srcpkg, PackageFixedDeps srcpkg)
    => Bool
    -> PlanIndex ipkg srcpkg iresult ifailure
    -> Either [PlanProblem ipkg srcpkg iresult ifailure]
              (GenericInstallPlan ipkg srcpkg iresult ifailure)
new indepGoals index =
>>>>>>> 4e873363
  -- NB: Need to pre-initialize the fake-map with pre-existing
  -- packages
  let isPreExisting (PreExisting _) = True
      isPreExisting _ = False
      fakeMap = Map.fromList
              . map (\p -> (fakeComponentId (packageId p)
                           ,installedComponentId p))
              . filter isPreExisting
              $ PackageIndex.allPackages index in
<<<<<<< HEAD
  case problems platform cinfo fakeMap indepGoals index of
    [] -> Right InstallPlan {
=======
  case problems fakeMap indepGoals index of
    [] -> Right GenericInstallPlan {
>>>>>>> 4e873363
            planIndex      = index,
            planFakeMap    = fakeMap,
            planGraph      = graph,
            planGraphRev   = Graph.transposeG graph,
            planPkgOf      = vertexToPkgId,
            planVertexOf   = fromMaybe noSuchPkgId . pkgIdToVertex,
<<<<<<< HEAD
            planPlatform   = platform,
            planCompiler   = cinfo,
=======
>>>>>>> 4e873363
            planIndepGoals = indepGoals
          }
      where (graph, vertexToPkgId, pkgIdToVertex) =
              PlanIndex.dependencyGraph fakeMap index
            noSuchPkgId = internalError "package is not in the graph"
    probs -> Left probs

toList :: GenericInstallPlan ipkg srcpkg iresult ifailure
       -> [GenericPlanPackage ipkg srcpkg iresult ifailure]
toList = PackageIndex.allPackages . planIndex

-- | Remove packages from the install plan. This will result in an
-- error if there are remaining packages that depend on any matching
-- package. This is primarily useful for obtaining an install plan for
-- the dependencies of a package or set of packages without actually
-- installing the package itself, as when doing development.
--
remove :: (HasComponentId ipkg,   PackageFixedDeps ipkg,
           HasComponentId srcpkg, PackageFixedDeps srcpkg)
       => (GenericPlanPackage ipkg srcpkg iresult ifailure -> Bool)
       -> GenericInstallPlan ipkg srcpkg iresult ifailure
       -> Either [PlanProblem ipkg srcpkg iresult ifailure]
                 (GenericInstallPlan ipkg srcpkg iresult ifailure)
remove shouldRemove plan =
<<<<<<< HEAD
    new (planPlatform plan) (planCompiler plan) (planIndepGoals plan) newIndex
=======
    new (planIndepGoals plan) newIndex
>>>>>>> 4e873363
  where
    newIndex = PackageIndex.fromList $
                 filter (not . shouldRemove) (toList plan)

-- | The packages that are ready to be installed. That is they are in the
-- configured state and have all their dependencies installed already.
-- The plan is complete if the result is @[]@.
--
ready :: forall ipkg srcpkg iresult ifailure. PackageFixedDeps srcpkg
      => GenericInstallPlan ipkg srcpkg iresult ifailure
      -> [GenericReadyPackage srcpkg ipkg]
ready plan = assert check readyPackages
  where
    check = if null readyPackages && null processingPackages
              then null configuredPackages
              else True
    configuredPackages = [ pkg | Configured pkg <- toList plan ]
    processingPackages = [ pkg | Processing pkg <- toList plan]

    readyPackages :: [GenericReadyPackage srcpkg ipkg]
    readyPackages =
      [ ReadyPackage srcpkg deps
      | srcpkg <- configuredPackages
        -- select only the package that have all of their deps installed:
      , deps <- maybeToList (hasAllInstalledDeps srcpkg)
      ]

<<<<<<< HEAD
    hasAllInstalledDeps :: ConfiguredPackage -> Maybe (ComponentDeps [Installed.InstalledPackageInfo])
=======
    hasAllInstalledDeps :: srcpkg -> Maybe (ComponentDeps [ipkg])
>>>>>>> 4e873363
    hasAllInstalledDeps = T.mapM (mapM isInstalledDep) . depends

    isInstalledDep :: ComponentId -> Maybe ipkg
    isInstalledDep pkgid =
      -- NB: Need to check if the ID has been updated in planFakeMap, in which
      -- case we might be dealing with an old pointer
      case PlanIndex.fakeLookupComponentId
           (planFakeMap plan) (planIndex plan) pkgid
      of
        Just (PreExisting ipkg)            -> Just ipkg
        Just (Configured  _)               -> Nothing
        Just (Processing  _)               -> Nothing
        Just (Installed   _ (Just ipkg) _) -> Just ipkg
        Just (Installed   _ Nothing     _) -> internalError depOnNonLib
        Just (Failed      _             _) -> internalError depOnFailed
        Nothing                            -> internalError incomplete
    incomplete  = "install plan is not closed"
    depOnFailed = "configured package depends on failed package"
    depOnNonLib = "configured package depends on a non-library package"

-- | Marks packages in the graph as currently processing (e.g. building).
--
-- * The package must exist in the graph and be in the configured state.
--
processing :: (HasComponentId ipkg,   PackageFixedDeps ipkg,
               HasComponentId srcpkg, PackageFixedDeps srcpkg)
           => [GenericReadyPackage srcpkg ipkg]
           -> GenericInstallPlan ipkg srcpkg iresult ifailure
           -> GenericInstallPlan ipkg srcpkg iresult ifailure
processing pkgs plan = assert (invariant plan') plan'
  where
    plan' = plan {
              planIndex = PackageIndex.merge (planIndex plan) processingPkgs
            }
    processingPkgs = PackageIndex.fromList [Processing pkg | pkg <- pkgs]

-- | Marks a package in the graph as completed. Also saves the build result for
-- the completed package in the plan.
--
-- * The package must exist in the graph and be in the processing state.
-- * The package must have had no uninstalled dependent packages.
--
completed :: (HasComponentId ipkg,   PackageFixedDeps ipkg,
              HasComponentId srcpkg, PackageFixedDeps srcpkg)
          => ComponentId
          -> Maybe ipkg -> iresult
          -> GenericInstallPlan ipkg srcpkg iresult ifailure
          -> GenericInstallPlan ipkg srcpkg iresult ifailure
completed pkgid mipkg buildResult plan = assert (invariant plan') plan'
  where
    plan'     = plan {
                  -- NB: installation can change the IPID, so better
                  -- record it in the fake mapping...
                  planFakeMap = insert_fake_mapping mipkg
                              $ planFakeMap plan,
                  planIndex = PackageIndex.insert installed
                            . PackageIndex.deleteComponentId pkgid
                            $ planIndex plan
                }
    -- ...but be sure to use the *old* IPID for the lookup for the
    -- preexisting record
    installed = Installed (lookupProcessingPackage plan pkgid) mipkg buildResult
    insert_fake_mapping (Just ipkg) = Map.insert pkgid (installedComponentId ipkg)
    insert_fake_mapping  _          = id

-- | Marks a package in the graph as having failed. It also marks all the
-- packages that depended on it as having failed.
--
-- * The package must exist in the graph and be in the processing
-- state.
--
failed :: (HasComponentId ipkg,   PackageFixedDeps ipkg,
           HasComponentId srcpkg, PackageFixedDeps srcpkg)
       => ComponentId         -- ^ The id of the package that failed to install
       -> ifailure           -- ^ The build result to use for the failed package
       -> ifailure           -- ^ The build result to use for its dependencies
       -> GenericInstallPlan ipkg srcpkg iresult ifailure
       -> GenericInstallPlan ipkg srcpkg iresult ifailure
failed pkgid buildResult buildResult' plan = assert (invariant plan') plan'
  where
    -- NB: failures don't update IPIDs
    plan'    = plan {
                 planIndex = PackageIndex.merge (planIndex plan) failures
               }
    ReadyPackage srcpkg _deps = lookupProcessingPackage plan pkgid
    failures = PackageIndex.fromList
             $ Failed srcpkg buildResult
             : [ Failed pkg' buildResult'
               | Just pkg' <- map checkConfiguredPackage
                            $ packagesThatDependOn plan pkgid ]

-- | Lookup the reachable packages in the reverse dependency graph.
--
packagesThatDependOn :: GenericInstallPlan ipkg srcpkg iresult ifailure
                     -> ComponentId
                     -> [GenericPlanPackage ipkg srcpkg iresult ifailure]
packagesThatDependOn plan pkgid = map (planPkgOf plan)
                          . tail
                          . Graph.reachable (planGraphRev plan)
                          . planVertexOf plan
                          $ Map.findWithDefault pkgid pkgid (planFakeMap plan)

-- | Lookup a package that we expect to be in the processing state.
--
lookupProcessingPackage :: GenericInstallPlan ipkg srcpkg iresult ifailure
                        -> ComponentId
                        -> GenericReadyPackage srcpkg ipkg
lookupProcessingPackage plan pkgid =
  -- NB: processing packages are guaranteed to not indirect through
  -- planFakeMap
  case PackageIndex.lookupComponentId (planIndex plan) pkgid of
    Just (Processing pkg) -> pkg
    _  -> internalError $ "not in processing state or no such pkg " ++
                          display pkgid

-- | Check a package that we expect to be in the configured or failed state.
--
checkConfiguredPackage :: (Package srcpkg, Package ipkg)
                       => GenericPlanPackage ipkg srcpkg iresult ifailure
                       -> Maybe srcpkg
checkConfiguredPackage (Configured pkg) = Just pkg
checkConfiguredPackage (Failed     _ _) = Nothing
checkConfiguredPackage pkg                =
  internalError $ "not configured or no such pkg " ++ display (packageId pkg)

-- ------------------------------------------------------------
-- * Checking validity of plans
-- ------------------------------------------------------------

-- | A valid installation plan is a set of packages that is 'acyclic',
-- 'closed' and 'consistent'. Also, every 'ConfiguredPackage' in the
-- plan has to have a valid configuration (see 'configuredPackageValid').
--
-- * if the result is @False@ use 'problems' to get a detailed list.
--
<<<<<<< HEAD
valid :: Platform -> CompilerInfo -> FakeMap -> Bool -> PlanIndex -> Bool
valid platform cinfo fakeMap indepGoals index =
    null $ problems platform cinfo fakeMap indepGoals index

data PlanProblem =
     PackageInvalid       ConfiguredPackage [PackageProblem]
   | PackageMissingDeps   PlanPackage [PackageIdentifier]
   | PackageCycle         [PlanPackage]
=======
valid :: (HasComponentId ipkg,   PackageFixedDeps ipkg,
          HasComponentId srcpkg, PackageFixedDeps srcpkg)
      => FakeMap -> Bool
      -> PlanIndex ipkg srcpkg iresult ifailure
      -> Bool
valid fakeMap indepGoals index =
    null $ problems fakeMap indepGoals index

data PlanProblem ipkg srcpkg iresult ifailure =
     PackageMissingDeps   (GenericPlanPackage ipkg srcpkg iresult ifailure)
                          [PackageIdentifier]
   | PackageCycle         [GenericPlanPackage ipkg srcpkg iresult ifailure]
>>>>>>> 4e873363
   | PackageInconsistency PackageName [(PackageIdentifier, Version)]
   | PackageStateInvalid  (GenericPlanPackage ipkg srcpkg iresult ifailure)
                          (GenericPlanPackage ipkg srcpkg iresult ifailure)

showPlanProblem :: (Package ipkg, Package srcpkg)
                => PlanProblem ipkg srcpkg iresult ifailure -> String
showPlanProblem (PackageMissingDeps pkg missingDeps) =
     "Package " ++ display (packageId pkg)
  ++ " depends on the following packages which are missing from the plan: "
  ++ intercalate ", " (map display missingDeps)

showPlanProblem (PackageCycle cycleGroup) =
     "The following packages are involved in a dependency cycle "
  ++ intercalate ", " (map (display.packageId) cycleGroup)

showPlanProblem (PackageInconsistency name inconsistencies) =
     "Package " ++ display name
  ++ " is required by several packages,"
  ++ " but they require inconsistent versions:\n"
  ++ unlines [ "  package " ++ display pkg ++ " requires "
                            ++ display (PackageIdentifier name ver)
             | (pkg, ver) <- inconsistencies ]

showPlanProblem (PackageStateInvalid pkg pkg') =
     "Package " ++ display (packageId pkg)
  ++ " is in the " ++ showPlanState pkg
  ++ " state but it depends on package " ++ display (packageId pkg')
  ++ " which is in the " ++ showPlanState pkg'
  ++ " state"
  where
    showPlanState (PreExisting _)   = "pre-existing"
    showPlanState (Configured  _)   = "configured"
    showPlanState (Processing  _)   = "processing"
    showPlanState (Installed _ _ _) = "installed"
    showPlanState (Failed    _   _) = "failed"

-- | For an invalid plan, produce a detailed list of problems as human readable
-- error messages. This is mainly intended for debugging purposes.
-- Use 'showPlanProblem' for a human readable explanation.
--
<<<<<<< HEAD
problems :: Platform -> CompilerInfo -> FakeMap -> Bool
         -> PlanIndex -> [PlanProblem]
problems platform cinfo fakeMap indepGoals index =
     [ PackageInvalid pkg packageProblems
     | Configured pkg <- PackageIndex.allPackages index
     , let packageProblems = configuredPackageProblems platform cinfo pkg
     , not (null packageProblems) ]

  ++ [ PackageMissingDeps pkg (catMaybes (map (fmap packageId . PlanIndex.fakeLookupInstalledPackageId fakeMap index) missingDeps))
=======
problems :: (HasComponentId ipkg,   PackageFixedDeps ipkg,
             HasComponentId srcpkg, PackageFixedDeps srcpkg)
         => FakeMap -> Bool
         -> PlanIndex ipkg srcpkg iresult ifailure
         -> [PlanProblem ipkg srcpkg iresult ifailure]
problems fakeMap indepGoals index =

     [ PackageMissingDeps pkg
       (catMaybes
        (map
         (fmap packageId . PlanIndex.fakeLookupComponentId fakeMap index)
         missingDeps))
>>>>>>> 4e873363
     | (pkg, missingDeps) <- PlanIndex.brokenPackages fakeMap index ]

  ++ [ PackageCycle cycleGroup
     | cycleGroup <- PlanIndex.dependencyCycles fakeMap index ]

  ++ [ PackageInconsistency name inconsistencies
<<<<<<< HEAD
     | (name, inconsistencies) <- PlanIndex.dependencyInconsistencies fakeMap indepGoals index ]

  ++ [ PackageStateInvalid pkg pkg'
     | pkg <- PackageIndex.allPackages index
     , Just pkg' <- map (PlanIndex.fakeLookupInstalledPackageId fakeMap index) (CD.nonSetupDeps (depends pkg))
=======
     | (name, inconsistencies) <-
       PlanIndex.dependencyInconsistencies fakeMap indepGoals index ]

  ++ [ PackageStateInvalid pkg pkg'
     | pkg <- PackageIndex.allPackages index
     , Just pkg' <- map (PlanIndex.fakeLookupComponentId fakeMap index)
                    (CD.nonSetupDeps (depends pkg))
>>>>>>> 4e873363
     , not (stateDependencyRelation pkg pkg') ]

-- | The graph of packages (nodes) and dependencies (edges) must be acyclic.
--
-- * if the result is @False@ use 'PackageIndex.dependencyCycles' to find out
--   which packages are involved in dependency cycles.
--
acyclic :: (HasComponentId ipkg,   PackageFixedDeps ipkg,
            HasComponentId srcpkg, PackageFixedDeps srcpkg)
        => FakeMap -> PlanIndex ipkg srcpkg iresult ifailure -> Bool
acyclic fakeMap = null . PlanIndex.dependencyCycles fakeMap

-- | An installation plan is closed if for every package in the set, all of
-- its dependencies are also in the set. That is, the set is closed under the
-- dependency relation.
--
-- * if the result is @False@ use 'PackageIndex.brokenPackages' to find out
--   which packages depend on packages not in the index.
--
closed :: (HasComponentId ipkg, PackageFixedDeps ipkg,
           PackageFixedDeps srcpkg)
       => FakeMap -> PlanIndex ipkg srcpkg iresult ifailure -> Bool
closed fakeMap = null . PlanIndex.brokenPackages fakeMap

-- | An installation plan is consistent if all dependencies that target a
-- single package name, target the same version.
--
-- This is slightly subtle. It is not the same as requiring that there be at
-- most one version of any package in the set. It only requires that of
-- packages which have more than one other package depending on them. We could
-- actually make the condition even more precise and say that different
-- versions are OK so long as they are not both in the transitive closure of
-- any other package (or equivalently that their inverse closures do not
-- intersect). The point is we do not want to have any packages depending
-- directly or indirectly on two different versions of the same package. The
-- current definition is just a safe approximation of that.
--
-- * if the result is @False@ use 'PackageIndex.dependencyInconsistencies' to
--   find out which packages are.
--
<<<<<<< HEAD
consistent :: FakeMap -> PlanIndex -> Bool
=======
consistent :: (HasComponentId ipkg,   PackageFixedDeps ipkg,
               HasComponentId srcpkg, PackageFixedDeps srcpkg)
           => FakeMap -> PlanIndex ipkg srcpkg iresult ifailure -> Bool
>>>>>>> 4e873363
consistent fakeMap = null . PlanIndex.dependencyInconsistencies fakeMap False

-- | The states of packages have that depend on each other must respect
-- this relation. That is for very case where package @a@ depends on
-- package @b@ we require that @dependencyStatesOk a b = True@.
--
stateDependencyRelation :: GenericPlanPackage ipkg srcpkg iresult ifailure
                        -> GenericPlanPackage ipkg srcpkg iresult ifailure
                        -> Bool
stateDependencyRelation (PreExisting _) (PreExisting _)   = True

stateDependencyRelation (Configured  _) (PreExisting _)   = True
stateDependencyRelation (Configured  _) (Configured  _)   = True
stateDependencyRelation (Configured  _) (Processing  _)   = True
stateDependencyRelation (Configured  _) (Installed _ _ _) = True

stateDependencyRelation (Processing  _) (PreExisting _)   = True
stateDependencyRelation (Processing  _) (Installed _ _ _) = True

stateDependencyRelation (Installed _ _ _) (PreExisting _)   = True
stateDependencyRelation (Installed _ _ _) (Installed _ _ _) = True

stateDependencyRelation (Failed    _ _) (PreExisting _)   = True
-- failed can depends on configured because a package can depend on
-- several other packages and if one of the deps fail then we fail
-- but we still depend on the other ones that did not fail:
<<<<<<< HEAD
stateDependencyRelation (Failed    _ _) (Configured  _) = True
stateDependencyRelation (Failed    _ _) (Processing _)  = True
stateDependencyRelation (Failed    _ _) (Installed _ _) = True
stateDependencyRelation (Failed    _ _) (Failed    _ _) = True

stateDependencyRelation _               _               = False

-- | A 'ConfiguredPackage' is valid if the flag assignment is total and if
-- in the configuration given by the flag assignment, all the package
-- dependencies are satisfied by the specified packages.
--
configuredPackageValid :: Platform -> CompilerInfo -> ConfiguredPackage -> Bool
configuredPackageValid platform cinfo pkg =
  null (configuredPackageProblems platform cinfo pkg)

data PackageProblem = DuplicateFlag FlagName
                    | MissingFlag   FlagName
                    | ExtraFlag     FlagName
                    | DuplicateDeps [PackageIdentifier]
                    | MissingDep    Dependency
                    | ExtraDep      PackageIdentifier
                    | InvalidDep    Dependency PackageIdentifier

showPackageProblem :: PackageProblem -> String
showPackageProblem (DuplicateFlag (FlagName flag)) =
  "duplicate flag in the flag assignment: " ++ flag

showPackageProblem (MissingFlag (FlagName flag)) =
  "missing an assignment for the flag: " ++ flag

showPackageProblem (ExtraFlag (FlagName flag)) =
  "extra flag given that is not used by the package: " ++ flag

showPackageProblem (DuplicateDeps pkgids) =
     "duplicate packages specified as selected dependencies: "
  ++ intercalate ", " (map display pkgids)

showPackageProblem (MissingDep dep) =
     "the package has a dependency " ++ display dep
  ++ " but no package has been selected to satisfy it."

showPackageProblem (ExtraDep pkgid) =
     "the package configuration specifies " ++ display pkgid
  ++ " but (with the given flag assignment) the package does not actually"
  ++ " depend on any version of that package."

showPackageProblem (InvalidDep dep pkgid) =
     "the package depends on " ++ display dep
  ++ " but the configuration specifies " ++ display pkgid
  ++ " which does not satisfy the dependency."

configuredPackageProblems :: Platform -> CompilerInfo
                          -> ConfiguredPackage -> [PackageProblem]
configuredPackageProblems platform cinfo
  (ConfiguredPackage pkg specifiedFlags stanzas specifiedDeps') =
     [ DuplicateFlag flag | ((flag,_):_) <- duplicates specifiedFlags ]
  ++ [ MissingFlag flag | OnlyInLeft  flag <- mergedFlags ]
  ++ [ ExtraFlag   flag | OnlyInRight flag <- mergedFlags ]
  ++ [ DuplicateDeps pkgs
     | pkgs <- CD.nonSetupDeps (fmap (duplicatesBy (comparing packageName)) specifiedDeps) ]
  ++ [ MissingDep dep       | OnlyInLeft  dep       <- mergedDeps ]
  ++ [ ExtraDep       pkgid | OnlyInRight     pkgid <- mergedDeps ]
  ++ [ InvalidDep dep pkgid | InBoth      dep pkgid <- mergedDeps
                            , not (packageSatisfiesDependency pkgid dep) ]
  where
    specifiedDeps :: ComponentDeps [PackageId]
    specifiedDeps = fmap (map confSrcId) specifiedDeps'

    mergedFlags = mergeBy compare
      (sort $ map flagName (genPackageFlags (packageDescription pkg)))
      (sort $ map fst specifiedFlags)

    packageSatisfiesDependency
      (PackageIdentifier name  version)
      (Dependency        name' versionRange) = assert (name == name') $
        version `withinRange` versionRange

    dependencyName (Dependency name _) = name

    mergedDeps :: [MergeResult Dependency PackageId]
    mergedDeps = mergeDeps requiredDeps (CD.flatDeps specifiedDeps)

    mergeDeps :: [Dependency] -> [PackageId] -> [MergeResult Dependency PackageId]
    mergeDeps required specified =
      let sortNubOn f = nubBy ((==) `on` f) . sortBy (compare `on` f) in
      mergeBy
        (\dep pkgid -> dependencyName dep `compare` packageName pkgid)
        (sortNubOn dependencyName required)
        (sortNubOn packageName    specified)

    -- TODO: It would be nicer to use ComponentDeps here so we can be more precise
    -- in our checks. That's a bit tricky though, as this currently relies on
    -- the 'buildDepends' field of 'PackageDescription'. (OTOH, that field is
    -- deprecated and should be removed anyway.)
    -- As long as we _do_ use a flat list here, we have to allow for duplicates
    -- when we fold specifiedDeps; once we have proper ComponentDeps here we
    -- should get rid of the `nubOn` in `mergeDeps`.
    requiredDeps :: [Dependency]
    requiredDeps =
      --TODO: use something lower level than finalizePackageDescription
      case finalizePackageDescription specifiedFlags
         (const True)
         platform cinfo
         []
         (enableStanzas stanzas $ packageDescription pkg) of
        Right (resolvedPkg, _) ->
             externalBuildDepends resolvedPkg
          ++ maybe [] setupDepends (setupBuildInfo resolvedPkg)
        Left  _ ->
          error "configuredPackageInvalidDeps internal error"
=======
stateDependencyRelation (Failed    _ _) (Configured  _)   = True
stateDependencyRelation (Failed    _ _) (Processing  _)   = True
stateDependencyRelation (Failed    _ _) (Installed _ _ _) = True
stateDependencyRelation (Failed    _ _) (Failed    _   _) = True

stateDependencyRelation _               _                 = False

>>>>>>> 4e873363

-- | Compute the dependency closure of a _source_ package in a install plan
--
-- See `Distribution.Client.PlanIndex.dependencyClosure`
dependencyClosure :: (HasComponentId ipkg,   PackageFixedDeps ipkg,
                      HasComponentId srcpkg, PackageFixedDeps srcpkg)
                  => GenericInstallPlan ipkg srcpkg iresult ifailure
                  -> [PackageIdentifier]
                  -> Either [(GenericPlanPackage ipkg srcpkg iresult ifailure,
                              [ComponentId])]
                            (PackageIndex
                             (GenericPlanPackage ipkg srcpkg iresult ifailure))
dependencyClosure installPlan pids =
    PlanIndex.dependencyClosure
      (planFakeMap installPlan)
      (planIndex installPlan)
      (map (resolveFakeId . fakeComponentId) pids)
  where
    resolveFakeId :: ComponentId -> ComponentId
    resolveFakeId ipid = Map.findWithDefault ipid ipid (planFakeMap installPlan)<|MERGE_RESOLUTION|>--- conflicted
+++ resolved
@@ -54,26 +54,9 @@
          , PackageFixedDeps(..), ConfiguredPackage
          , GenericReadyPackage(..), fakeComponentId )
 import Distribution.Version
-<<<<<<< HEAD
-         ( Version, withinRange )
-import Distribution.PackageDescription
-         ( GenericPackageDescription(genPackageFlags)
-         , Flag(flagName), FlagName(..)
-         , SetupBuildInfo(..), setupBuildInfo
-         )
-import Distribution.Client.PackageUtils
-         ( externalBuildDepends )
-import Distribution.Client.PackageIndex
-         ( PackageFixedDeps(..) )
-import Distribution.Client.ComponentDeps (ComponentDeps)
-import qualified Distribution.Client.ComponentDeps as CD
-import Distribution.PackageDescription.Configuration
-         ( finalizePackageDescription )
-=======
          ( Version )
 import Distribution.Client.ComponentDeps (ComponentDeps)
 import qualified Distribution.Client.ComponentDeps as CD
->>>>>>> 4e873363
 import Distribution.Simple.PackageIndex
          ( PackageIndex )
 import qualified Distribution.Simple.PackageIndex as PackageIndex
@@ -84,15 +67,10 @@
          ( display )
 
 import Data.List
-<<<<<<< HEAD
-         ( sort, sortBy, nubBy )
-=======
          ( intercalate )
->>>>>>> 4e873363
 import Data.Maybe
          ( fromMaybe, maybeToList )
 import qualified Data.Graph as Graph
-import Data.Function (on)
 import Data.Graph (Graph)
 import Control.Exception
          ( assert )
@@ -189,21 +167,6 @@
   installedComponentId (Configured  spkg)  = installedComponentId spkg
   installedComponentId (Processing  rpkg)  = installedComponentId rpkg
   -- NB: defer to the actual installed package info in this case
-<<<<<<< HEAD
-  installedPackageId (Installed _ (BuildOk _ _ (Just ipkg))) = installedPackageId ipkg
-  installedPackageId (Installed   pkg _) = installedPackageId pkg
-  installedPackageId (Failed      pkg _) = installedPackageId pkg
-
-data InstallPlan = InstallPlan {
-    planIndex      :: PlanIndex,
-    planFakeMap    :: FakeMap,
-    planGraph      :: Graph,
-    planGraphRev   :: Graph,
-    planPkgOf      :: Graph.Vertex -> PlanPackage,
-    planVertexOf   :: InstalledPackageId -> Graph.Vertex,
-    planPlatform   :: Platform,
-    planCompiler   :: CompilerInfo,
-=======
   installedComponentId (Installed _ (Just ipkg) _) = installedComponentId ipkg
   installedComponentId (Installed rpkg _        _) = installedComponentId rpkg
   installedComponentId (Failed      spkg        _) = installedComponentId spkg
@@ -217,7 +180,6 @@
     planPkgOf      :: Graph.Vertex
                       -> GenericPlanPackage ipkg srcpkg iresult ifailure,
     planVertexOf   :: ComponentId -> Graph.Vertex,
->>>>>>> 4e873363
     planIndepGoals :: Bool
   }
 
@@ -233,13 +195,7 @@
               HasComponentId srcpkg, PackageFixedDeps srcpkg)
           => GenericInstallPlan ipkg srcpkg iresult ifailure -> Bool
 invariant plan =
-<<<<<<< HEAD
-    valid (planPlatform plan)
-          (planCompiler plan)
-          (planFakeMap plan)
-=======
     valid (planFakeMap plan)
->>>>>>> 4e873363
           (planIndepGoals plan)
           (planIndex plan)
 
@@ -272,11 +228,6 @@
 
 -- | Build an installation plan from a valid set of resolved packages.
 --
-<<<<<<< HEAD
-new :: Platform -> CompilerInfo -> Bool -> PlanIndex
-    -> Either [PlanProblem] InstallPlan
-new platform cinfo indepGoals index =
-=======
 new :: (HasComponentId ipkg,   PackageFixedDeps ipkg,
         HasComponentId srcpkg, PackageFixedDeps srcpkg)
     => Bool
@@ -284,7 +235,6 @@
     -> Either [PlanProblem ipkg srcpkg iresult ifailure]
               (GenericInstallPlan ipkg srcpkg iresult ifailure)
 new indepGoals index =
->>>>>>> 4e873363
   -- NB: Need to pre-initialize the fake-map with pre-existing
   -- packages
   let isPreExisting (PreExisting _) = True
@@ -294,24 +244,14 @@
                            ,installedComponentId p))
               . filter isPreExisting
               $ PackageIndex.allPackages index in
-<<<<<<< HEAD
-  case problems platform cinfo fakeMap indepGoals index of
-    [] -> Right InstallPlan {
-=======
   case problems fakeMap indepGoals index of
     [] -> Right GenericInstallPlan {
->>>>>>> 4e873363
             planIndex      = index,
             planFakeMap    = fakeMap,
             planGraph      = graph,
             planGraphRev   = Graph.transposeG graph,
             planPkgOf      = vertexToPkgId,
             planVertexOf   = fromMaybe noSuchPkgId . pkgIdToVertex,
-<<<<<<< HEAD
-            planPlatform   = platform,
-            planCompiler   = cinfo,
-=======
->>>>>>> 4e873363
             planIndepGoals = indepGoals
           }
       where (graph, vertexToPkgId, pkgIdToVertex) =
@@ -336,11 +276,7 @@
        -> Either [PlanProblem ipkg srcpkg iresult ifailure]
                  (GenericInstallPlan ipkg srcpkg iresult ifailure)
 remove shouldRemove plan =
-<<<<<<< HEAD
-    new (planPlatform plan) (planCompiler plan) (planIndepGoals plan) newIndex
-=======
     new (planIndepGoals plan) newIndex
->>>>>>> 4e873363
   where
     newIndex = PackageIndex.fromList $
                  filter (not . shouldRemove) (toList plan)
@@ -368,11 +304,7 @@
       , deps <- maybeToList (hasAllInstalledDeps srcpkg)
       ]
 
-<<<<<<< HEAD
-    hasAllInstalledDeps :: ConfiguredPackage -> Maybe (ComponentDeps [Installed.InstalledPackageInfo])
-=======
     hasAllInstalledDeps :: srcpkg -> Maybe (ComponentDeps [ipkg])
->>>>>>> 4e873363
     hasAllInstalledDeps = T.mapM (mapM isInstalledDep) . depends
 
     isInstalledDep :: ComponentId -> Maybe ipkg
@@ -508,16 +440,6 @@
 --
 -- * if the result is @False@ use 'problems' to get a detailed list.
 --
-<<<<<<< HEAD
-valid :: Platform -> CompilerInfo -> FakeMap -> Bool -> PlanIndex -> Bool
-valid platform cinfo fakeMap indepGoals index =
-    null $ problems platform cinfo fakeMap indepGoals index
-
-data PlanProblem =
-     PackageInvalid       ConfiguredPackage [PackageProblem]
-   | PackageMissingDeps   PlanPackage [PackageIdentifier]
-   | PackageCycle         [PlanPackage]
-=======
 valid :: (HasComponentId ipkg,   PackageFixedDeps ipkg,
           HasComponentId srcpkg, PackageFixedDeps srcpkg)
       => FakeMap -> Bool
@@ -530,7 +452,6 @@
      PackageMissingDeps   (GenericPlanPackage ipkg srcpkg iresult ifailure)
                           [PackageIdentifier]
    | PackageCycle         [GenericPlanPackage ipkg srcpkg iresult ifailure]
->>>>>>> 4e873363
    | PackageInconsistency PackageName [(PackageIdentifier, Version)]
    | PackageStateInvalid  (GenericPlanPackage ipkg srcpkg iresult ifailure)
                           (GenericPlanPackage ipkg srcpkg iresult ifailure)
@@ -571,17 +492,6 @@
 -- error messages. This is mainly intended for debugging purposes.
 -- Use 'showPlanProblem' for a human readable explanation.
 --
-<<<<<<< HEAD
-problems :: Platform -> CompilerInfo -> FakeMap -> Bool
-         -> PlanIndex -> [PlanProblem]
-problems platform cinfo fakeMap indepGoals index =
-     [ PackageInvalid pkg packageProblems
-     | Configured pkg <- PackageIndex.allPackages index
-     , let packageProblems = configuredPackageProblems platform cinfo pkg
-     , not (null packageProblems) ]
-
-  ++ [ PackageMissingDeps pkg (catMaybes (map (fmap packageId . PlanIndex.fakeLookupInstalledPackageId fakeMap index) missingDeps))
-=======
 problems :: (HasComponentId ipkg,   PackageFixedDeps ipkg,
              HasComponentId srcpkg, PackageFixedDeps srcpkg)
          => FakeMap -> Bool
@@ -594,20 +504,12 @@
         (map
          (fmap packageId . PlanIndex.fakeLookupComponentId fakeMap index)
          missingDeps))
->>>>>>> 4e873363
      | (pkg, missingDeps) <- PlanIndex.brokenPackages fakeMap index ]
 
   ++ [ PackageCycle cycleGroup
      | cycleGroup <- PlanIndex.dependencyCycles fakeMap index ]
 
   ++ [ PackageInconsistency name inconsistencies
-<<<<<<< HEAD
-     | (name, inconsistencies) <- PlanIndex.dependencyInconsistencies fakeMap indepGoals index ]
-
-  ++ [ PackageStateInvalid pkg pkg'
-     | pkg <- PackageIndex.allPackages index
-     , Just pkg' <- map (PlanIndex.fakeLookupInstalledPackageId fakeMap index) (CD.nonSetupDeps (depends pkg))
-=======
      | (name, inconsistencies) <-
        PlanIndex.dependencyInconsistencies fakeMap indepGoals index ]
 
@@ -615,7 +517,6 @@
      | pkg <- PackageIndex.allPackages index
      , Just pkg' <- map (PlanIndex.fakeLookupComponentId fakeMap index)
                     (CD.nonSetupDeps (depends pkg))
->>>>>>> 4e873363
      , not (stateDependencyRelation pkg pkg') ]
 
 -- | The graph of packages (nodes) and dependencies (edges) must be acyclic.
@@ -656,13 +557,9 @@
 -- * if the result is @False@ use 'PackageIndex.dependencyInconsistencies' to
 --   find out which packages are.
 --
-<<<<<<< HEAD
-consistent :: FakeMap -> PlanIndex -> Bool
-=======
 consistent :: (HasComponentId ipkg,   PackageFixedDeps ipkg,
                HasComponentId srcpkg, PackageFixedDeps srcpkg)
            => FakeMap -> PlanIndex ipkg srcpkg iresult ifailure -> Bool
->>>>>>> 4e873363
 consistent fakeMap = null . PlanIndex.dependencyInconsistencies fakeMap False
 
 -- | The states of packages have that depend on each other must respect
@@ -689,118 +586,6 @@
 -- failed can depends on configured because a package can depend on
 -- several other packages and if one of the deps fail then we fail
 -- but we still depend on the other ones that did not fail:
-<<<<<<< HEAD
-stateDependencyRelation (Failed    _ _) (Configured  _) = True
-stateDependencyRelation (Failed    _ _) (Processing _)  = True
-stateDependencyRelation (Failed    _ _) (Installed _ _) = True
-stateDependencyRelation (Failed    _ _) (Failed    _ _) = True
-
-stateDependencyRelation _               _               = False
-
--- | A 'ConfiguredPackage' is valid if the flag assignment is total and if
--- in the configuration given by the flag assignment, all the package
--- dependencies are satisfied by the specified packages.
---
-configuredPackageValid :: Platform -> CompilerInfo -> ConfiguredPackage -> Bool
-configuredPackageValid platform cinfo pkg =
-  null (configuredPackageProblems platform cinfo pkg)
-
-data PackageProblem = DuplicateFlag FlagName
-                    | MissingFlag   FlagName
-                    | ExtraFlag     FlagName
-                    | DuplicateDeps [PackageIdentifier]
-                    | MissingDep    Dependency
-                    | ExtraDep      PackageIdentifier
-                    | InvalidDep    Dependency PackageIdentifier
-
-showPackageProblem :: PackageProblem -> String
-showPackageProblem (DuplicateFlag (FlagName flag)) =
-  "duplicate flag in the flag assignment: " ++ flag
-
-showPackageProblem (MissingFlag (FlagName flag)) =
-  "missing an assignment for the flag: " ++ flag
-
-showPackageProblem (ExtraFlag (FlagName flag)) =
-  "extra flag given that is not used by the package: " ++ flag
-
-showPackageProblem (DuplicateDeps pkgids) =
-     "duplicate packages specified as selected dependencies: "
-  ++ intercalate ", " (map display pkgids)
-
-showPackageProblem (MissingDep dep) =
-     "the package has a dependency " ++ display dep
-  ++ " but no package has been selected to satisfy it."
-
-showPackageProblem (ExtraDep pkgid) =
-     "the package configuration specifies " ++ display pkgid
-  ++ " but (with the given flag assignment) the package does not actually"
-  ++ " depend on any version of that package."
-
-showPackageProblem (InvalidDep dep pkgid) =
-     "the package depends on " ++ display dep
-  ++ " but the configuration specifies " ++ display pkgid
-  ++ " which does not satisfy the dependency."
-
-configuredPackageProblems :: Platform -> CompilerInfo
-                          -> ConfiguredPackage -> [PackageProblem]
-configuredPackageProblems platform cinfo
-  (ConfiguredPackage pkg specifiedFlags stanzas specifiedDeps') =
-     [ DuplicateFlag flag | ((flag,_):_) <- duplicates specifiedFlags ]
-  ++ [ MissingFlag flag | OnlyInLeft  flag <- mergedFlags ]
-  ++ [ ExtraFlag   flag | OnlyInRight flag <- mergedFlags ]
-  ++ [ DuplicateDeps pkgs
-     | pkgs <- CD.nonSetupDeps (fmap (duplicatesBy (comparing packageName)) specifiedDeps) ]
-  ++ [ MissingDep dep       | OnlyInLeft  dep       <- mergedDeps ]
-  ++ [ ExtraDep       pkgid | OnlyInRight     pkgid <- mergedDeps ]
-  ++ [ InvalidDep dep pkgid | InBoth      dep pkgid <- mergedDeps
-                            , not (packageSatisfiesDependency pkgid dep) ]
-  where
-    specifiedDeps :: ComponentDeps [PackageId]
-    specifiedDeps = fmap (map confSrcId) specifiedDeps'
-
-    mergedFlags = mergeBy compare
-      (sort $ map flagName (genPackageFlags (packageDescription pkg)))
-      (sort $ map fst specifiedFlags)
-
-    packageSatisfiesDependency
-      (PackageIdentifier name  version)
-      (Dependency        name' versionRange) = assert (name == name') $
-        version `withinRange` versionRange
-
-    dependencyName (Dependency name _) = name
-
-    mergedDeps :: [MergeResult Dependency PackageId]
-    mergedDeps = mergeDeps requiredDeps (CD.flatDeps specifiedDeps)
-
-    mergeDeps :: [Dependency] -> [PackageId] -> [MergeResult Dependency PackageId]
-    mergeDeps required specified =
-      let sortNubOn f = nubBy ((==) `on` f) . sortBy (compare `on` f) in
-      mergeBy
-        (\dep pkgid -> dependencyName dep `compare` packageName pkgid)
-        (sortNubOn dependencyName required)
-        (sortNubOn packageName    specified)
-
-    -- TODO: It would be nicer to use ComponentDeps here so we can be more precise
-    -- in our checks. That's a bit tricky though, as this currently relies on
-    -- the 'buildDepends' field of 'PackageDescription'. (OTOH, that field is
-    -- deprecated and should be removed anyway.)
-    -- As long as we _do_ use a flat list here, we have to allow for duplicates
-    -- when we fold specifiedDeps; once we have proper ComponentDeps here we
-    -- should get rid of the `nubOn` in `mergeDeps`.
-    requiredDeps :: [Dependency]
-    requiredDeps =
-      --TODO: use something lower level than finalizePackageDescription
-      case finalizePackageDescription specifiedFlags
-         (const True)
-         platform cinfo
-         []
-         (enableStanzas stanzas $ packageDescription pkg) of
-        Right (resolvedPkg, _) ->
-             externalBuildDepends resolvedPkg
-          ++ maybe [] setupDepends (setupBuildInfo resolvedPkg)
-        Left  _ ->
-          error "configuredPackageInvalidDeps internal error"
-=======
 stateDependencyRelation (Failed    _ _) (Configured  _)   = True
 stateDependencyRelation (Failed    _ _) (Processing  _)   = True
 stateDependencyRelation (Failed    _ _) (Installed _ _ _) = True
@@ -808,7 +593,6 @@
 
 stateDependencyRelation _               _                 = False
 
->>>>>>> 4e873363
 
 -- | Compute the dependency closure of a _source_ package in a install plan
 --
